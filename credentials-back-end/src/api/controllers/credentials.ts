--- conflicted
+++ resolved
@@ -17,13 +17,8 @@
 import { getResolver as EthrDIDResolver } from 'ethr-did-resolver'
 import { getResolver as WebDIDResolver } from 'web-did-resolver'
 
-<<<<<<< HEAD
 import { KMS_SECRET_KEY, INFURA_PROJECT_ID, VC_SUBJECT, ISSUER_ID, VC_CONTEXT, VC_TYPE, HEADERS, VC_PROOF_FORMAT } from '../constants'
 import { CredentialPayload, CredentialRequest, CredentialSubject } from '../types'
-=======
-import { INFURA_PROJECT_ID, VC_SUBJECT, VC_CONTEXT, VC_TYPE, HEADERS, VC_PROOF_FORMAT } from '../constants'
-import { CredentialPayload, CredentialSubject } from '../types'
->>>>>>> dd1b6c75
 
 import { Identity } from './identity'
 
