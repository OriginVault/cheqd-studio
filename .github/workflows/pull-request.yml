name: "PR Title Check"
on:
  pull_request_target:
    branches:
      - main
      - develop
    types:
      - opened
      - reopened
      - edited
      - synchronize
      - ready_for_review
      - review_requested
concurrency:
  group: ${{ github.workflow }}-${{ github.ref }}
  cancel-in-progress: true

jobs:
  lint-pr:
    name: "PR format check"
    runs-on: ubuntu-latest
    
    steps:
      - uses: actions/checkout@v3

<<<<<<< HEAD
      - uses: amannn/action-semantic-pull-request@v5.1.0
=======
      - uses: amannn/action-semantic-pull-request@v5.2.0
>>>>>>> 5a8c2060
        env:
          GITHUB_TOKEN: ${{ secrets.GITHUB_TOKEN }}
        with:
          # Configure which types are allowed (newline delimited).
          # Default: https://github.com/commitizen/conventional-commit-types
          types: |
            feat
            fix
            build
            chore
            ci
            docs
            feat
            fix
            perf
            refactor
            revert
            style
            test
          # Configure that a scope must always be provided.
          requireScope: false<|MERGE_RESOLUTION|>--- conflicted
+++ resolved
@@ -23,11 +23,7 @@
     steps:
       - uses: actions/checkout@v3
 
-<<<<<<< HEAD
-      - uses: amannn/action-semantic-pull-request@v5.1.0
-=======
       - uses: amannn/action-semantic-pull-request@v5.2.0
->>>>>>> 5a8c2060
         env:
           GITHUB_TOKEN: ${{ secrets.GITHUB_TOKEN }}
         with:
