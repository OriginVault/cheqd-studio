{
	"name": "@cheqd/credential-service",
<<<<<<< HEAD
	"version": "2.0.0-develop.2",
=======
	"version": "1.5.1",
>>>>>>> 5a8c2060
	"description": "cheqd Credential Service Backend",
	"source": "src/index.ts",
	"main": "dist/index.js",
	"license": "Apache-2.0",
	"author": "Cheqd Foundation Limited (https://github.com/cheqd)",
	"repository": "https://github.com/cheqd/credential-service.git",
	"scripts": {
		"build": "esbuild src/index.ts --platform=node --bundle --minify --outdir=dist --external:swagger-ui-express",
		"start": "node dist/index.js",
		"format": "prettier --write  '*.{json,js}' 'src/**/*.{js,ts}' 'test/**/*.{js,ts}'",
		"lint": "eslint --max-warnings=0 src && prettier --check '*.{json,js}' 'src/**/*.{js,ts}' 'test/**/*.{js,ts}'",
		"test": "jest --config jestconfig.json --verbose",
		"analyze": "webpack --json > stats.json && webpack-bundle-analyzer stats.json"
	},
	"eslintConfig": {
		"root": true,
		"extends": [
			"typescript",
			"prettier"
		]
	},
	"files": [
		"dist/**/*",
		"LICENSE",
		"package.json",
		"README.md"
	],
	"dependencies": {
		"@cheqd/did-provider-cheqd": "^3.0.4",
		"@veramo/core": "^5.1.2",
		"@veramo/credential-w3c": "^5.1.2",
		"@veramo/did-manager": "^5.1.2",
		"@veramo/did-provider-key": "^5.1.2",
		"@veramo/key-manager": "^5.1.2",
		"@veramo/kms-local": "^5.1.2",
		"@veramo/did-resolver": "^5.1.2",
		"cors": "^2.8.5",
		"did-resolver": "^4.0.1",
		"dotenv": "^16.0.3",
		"express": "^4.18.2",
		"express-validator": "^6.15.0",
		"helmet": "^6.0.1",
		"node-cache": "^5.1.2",
		"swagger-ui-express": "^4.6.1"
	},
	"devDependencies": {
		"@semantic-release/changelog": "^6.0.2",
		"@semantic-release/commit-analyzer": "^9.0.2",
		"@semantic-release/git": "^10.0.1",
		"@semantic-release/github": "^8.0.7",
		"@semantic-release/npm": "^9.0.1",
		"@semantic-release/release-notes-generator": "^10.0.3",
		"@types/cors": "^2.8.13",
		"@types/debug": "^4.1.7",
		"@types/express": "^4.17.17",
		"@types/helmet": "^4.0.0",
		"@types/jest": "^29.2.5",
		"@types/node": "^18.11.18",
		"@types/uuid": "^9.0.0",
		"@types/swagger-ui-express": "^4.1.3",
		"@typescript-eslint/eslint-plugin": "^5.48.0",
		"@typescript-eslint/parser": "^5.48.0",
		"buffer": "^6.0.3",
		"conventional-changelog-conventionalcommits": "^5.0.0",
		"esbuild": "^0.16.3",
		"eslint": "^8.31.0",
		"eslint-config-prettier": "^8.5.0",
		"eslint-config-typescript": "^3.0.0",
		"jest": "^29.3.1",
		"prettier": "^2.8.1",
		"semantic-release": "^19.0.5",
		"ts-jest": "^29.0.3",
		"ts-loader": "^9.4.2",
		"typescript": "^4.9.4",
		"util": "^0.12.5"
	},
	"publishConfig": {
		"registry": "https://registry.npmjs.org/",
		"access": "public"
	}
}<|MERGE_RESOLUTION|>--- conflicted
+++ resolved
@@ -1,10 +1,6 @@
 {
 	"name": "@cheqd/credential-service",
-<<<<<<< HEAD
 	"version": "2.0.0-develop.2",
-=======
-	"version": "1.5.1",
->>>>>>> 5a8c2060
 	"description": "cheqd Credential Service Backend",
 	"source": "src/index.ts",
 	"main": "dist/index.js",
